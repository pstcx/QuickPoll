--- conflicted
+++ resolved
@@ -59,8 +59,6 @@
 Base.metadata.create_all(bind=engine)
 print("Database tables created successfully.")
 
-<<<<<<< HEAD
-=======
 # Sanfte Migration für owner_session Feld
 def ensure_owner_session_column():
     """Fügt owner_session Spalte hinzu falls sie nicht existiert"""
@@ -92,7 +90,6 @@
 ensure_owner_session_column()
 print("Database migration completed.")
 
->>>>>>> d3b9c7b4
 # Pydantic Models für API (Request/Response)
 class QuestionType(str, Enum):
     MULTIPLE_CHOICE = "multiple_choice"
@@ -283,16 +280,6 @@
     )
 
 @app.get("/surveys/", response_model=List[Survey], tags=["Surveys"])
-<<<<<<< HEAD
-async def get_all_surveys(db: Session = Depends(get_db)):
-    """Alle Umfragen aus der Datenbank abrufen"""
-    surveys_db = db.query(SurveyDB).all()
-    surveys = []
-    
-    for survey_db in surveys_db:
-        survey = get_survey_with_questions(db, survey_db.id)
-        surveys.append(survey)
-=======
 async def get_all_surveys(request: Request, db: Session = Depends(get_db)):
     """Alle Umfragen des aktuellen Sessions aus der Datenbank abrufen (bereinigt automatisch abgelaufene)"""
     try:
@@ -313,7 +300,6 @@
             surveys.append(survey)
         
         return surveys
->>>>>>> d3b9c7b4
     
     except Exception as e:
         print(f"Error in get_all_surveys: {e}")
